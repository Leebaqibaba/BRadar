--- conflicted
+++ resolved
@@ -6,12 +6,7 @@
 from datetime import datetime, timedelta
 from collections import OrderedDict
 from matplotlib.animation import FuncAnimation
-<<<<<<< HEAD
-from BRadar.io import LoadRastRadar
-from itertools import cycle
-=======
 from BRadar.io import LoadRastRadar, RadarCache
->>>>>>> c8147f26
 
 def MakePPI(x, y, vals, norm, ref_table, ax=None, mask=None, 
             rasterized=False, meth='pcmesh', **kwargs):
@@ -132,10 +127,7 @@
 
 class RadarAnim(FuncAnimation) :
     def __init__(self, fig, files, load_func=None, robust=False,
-<<<<<<< HEAD
-=======
                        sps=None, time_markers=None,
->>>>>>> c8147f26
                        **kwargs) :
         """
         Create an animation object for viewing radar reflectivities.
@@ -173,10 +165,6 @@
         :meth:`add_axes`. If no axes are added by draw time, then this class
         will use the current axes by default with no extra keywords.
         """
-<<<<<<< HEAD
-        self._rd = files
-        self._loadfunc = load_func if load_func is not None else LoadRastRadar
-=======
         #self._rd = files
         #self._loadfunc = load_func if load_func is not None else LoadRastRadar
         self._rd = RadarCache(files, cachewidth=3, load_func=load_func,
@@ -184,7 +172,6 @@
 
         self.startTime = self.curr_time
         self.endTime = self.prev_time
->>>>>>> c8147f26
 
         self._ims = []
         self._im_kwargs = []
@@ -194,14 +181,9 @@
         frames = kwargs.pop('frames', None)
         #if len(files) < frames :
         #    raise ValueError("Not enough data files for the number of frames")
-<<<<<<< HEAD
+        self.time_markers = None
         FuncAnimation.__init__(self, fig, self.nextframe, frames=len(self._rd),
-#                                     init_func=self.firstframe,
-=======
-        self.time_markers = None
-        FuncAnimation.__init__(self, fig, self.nextframe,
                                      init_func=self.firstframe,
->>>>>>> c8147f26
                                      **kwargs)
 
         self._sps = sps
@@ -269,21 +251,11 @@
     def firstframe(self, *args) :
         #if len(self._ims) == 0 and len(self._new_axes) == 0 :
         #    self.add_axes(plt.gca())
-        #self._advance_anim()
-        #return self._ims
-        pass
+        return self.nextframe(0)
 
     def _advance_anim(self) :
         data = next(self._rd)
 
-        return self._advance_anim(data)
-
-    def firstframe(self, *args) :
-        #if len(self._ims) == 0 and len(self._new_axes) == 0 :
-        #    self.add_axes(plt.gca())
-        return self.nextframe(0)
-
-    def _advance_anim(self, data) :
         if not self._robust :
             for im in self._ims :
                 im.set_array(data['vals'][0, :-1, :-1].flatten())
@@ -309,7 +281,6 @@
 
         # Reset the "stack"
         self._new_axes = []
-
 
     def add_axes(self, ax, **kwargs) :
         """
